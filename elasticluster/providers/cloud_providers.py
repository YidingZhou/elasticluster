#! /usr/bin/env python
#
#   Copyright (C) 2013 GC3, University of Zurich
#
#   This program is free software: you can redistribute it and/or modify
#   it under the terms of the GNU General Public License as published by
#   the Free Software Foundation, either version 3 of the License, or
#   (at your option) any later version.
#
#   This program is distributed in the hope that it will be useful,
#   but WITHOUT ANY WARRANTY; without even the implied warranty of
#   MERCHANTABILITY or FITNESS FOR A PARTICULAR PURPOSE.  See the
#   GNU General Public License for more details.
#
#   You should have received a copy of the GNU General Public License
#   along with this program.  If not, see <http://www.gnu.org/licenses/>.
#
__author__ = 'Nicolas Baer <nicolas.baer@uzh.ch>'

import elasticluster
from elasticluster.providers import AbstractCloudProvider
from boto import ec2
import boto
import os
import urllib
from elasticluster.exceptions import SecurityGroupError, KeypairError, InstanceError

class BotoCloudProvider(AbstractCloudProvider):
    """
    Uses boto to connect to an ec2 or openstack web service to manage
    the virtual instances
    """
    
    def __init__(self, url, region_name, access_key, secret_key):
        self._url = url
        self._region_name = region_name
        self._access_key = access_key
        self._secret_key = secret_key
        
        # read all parameters from url
        proto, opaqueurl = urllib.splittype(url)
        self._host, self._ec2path = urllib.splithost(opaqueurl)
        self._ec2host, port = urllib.splitport(self._host)
        
        if port:
            port = int(port)
        self._ec2port = port

        if proto == "https":
            self._secure = True
        else:
            self._secure = False
        
        # will be initialized upon first connect
        self._connection = None
        self._region = None
        self._instances = {}
        
    def _connect(self):
        """
        Connects to the ec2 cloud provider
        """
        # check for existing connection
        if self._connection:
            return self._connection
        
        region = ec2.regioninfo.RegionInfo(name=self._region_name, endpoint=self._ec2host)
<<<<<<< HEAD
=======
        # connect to webservice
        # ANTONIO: You need to check if this method fails!
>>>>>>> e369884a
        self._connection = boto.connect_ec2(aws_access_key_id=self._access_key, aws_secret_access_key=self._secret_key, is_secure=self._secure, port=self._ec2port, host=self._ec2host, path=self._ec2path, region=region)
        
        return self._connection

        
    def start_instance(self, key_name, key_path, security_group, flavor, image_name):
        """
        Starts an instance in the cloud on the specified cloud provider (configuration option)
        and returns the id of the started instance.
        """ 
        connection = self._connect()
         
        self._check_keypair(key_name, key_path)
        self._check_security_group(security_group)
        image_id = self._find_image_id(image_name)
        
        reservation = connection.run_instances(image_id, key_name=key_name, security_groups=[security_group], instance_type=flavor)
        vm = reservation.instances[-1]
        
        # cache instance object locally for faster access later on
        self._instances[vm.id] = vm
        
        return vm.id
    
    def stop_instance(self, instance_id):
        """
        Terminates the given instance.
        """
        instance = self._instances[instance_id]
        instance.terminate()
        
    def get_ips(self, instance_id):
        self._load_instance(instance_id)
        instance = self._instances[instance_id]
        
        return instance.private_ip_address, instance.ip_address
        
    def is_instance_running(self, instance_id):
        """
        Checks if an instance with the given id is up and running.
        """
        self._load_instance(instance_id)
        
        instance = self._instances[instance_id]
        
        # TODO: this might not be enough, since we need an instance with available ip address
        if instance.update() == "running":
            return True
        else:
            return False
        
        
    def _load_instance(self, instance_id):
        """
        Checks if an instance with the given id is cached. If not it will connect to the cloud and 
        put it into the local cache _instances. An InstanceError is returned if the instance can't
        be found in the local cache or in the cloud.
        """
        connection = self._connect()
        if instance_id not in self._instances:
            reservations = connection.get_all_instances()
            for res in reservations:
                for instance in res.instances:
                    if instance.id == instance_id:
                        self._instances[instance_id] = instance
                        
        if instance_id not in self._instances:
            raise InstanceError("the given instance `%s` was not found on the coud" % instance_id)
        
        
    def _check_keypair(self, name, path):
        connection = self._connect()
        keypairs = connection.get_all_key_pairs()
        keypairs = dict((k.name, k) for k in keypairs)
        
<<<<<<< HEAD
        # try to create keys that don't exist yet
=======
        # create keys that don't exist yet
        #
        # ANTONIO: Please remember to call strip('"').strip("'") on
        # the name string: quotes and double quotes are invalid chars
        # for boto, and it's quite common error to wrap strings
        # between quotes in configuration file even if they are not
        # needed.
>>>>>>> e369884a
        if name not in keypairs:
            # ANTONIO: Better to specify where the keypair was not found, and the name as well.
            # something on the lien "Keypair `%s` not found on resource `%s`. Creating a new one" % (name, ec2endpoint)
            elasticluster.log.warning("keypair not found on cloud, creating a new one")
            with open(os.path.expanduser(path)) as f:
                key_material = f.read()
                try:
                    connection.import_key_pair(name, key_material)
                except Exception, ex:
                    # ANTONIO: This is probably an error:
                    # 
                    # * If you cannot import a *new* key, there is no
                    #   key to delete.
                    #
                    # * However, if you get an error because the key
                    #   already exists (shouldn't but could happen,
                    #   because of a race condition) you are deleting
                    #   a valid key.
                    #
                    # (I know, the example I gave you have the same bug :))
                    # 
                    # Moreover: one of the error you can get here is
                    # that the configuration file defines a *private*
                    # key, while you want to upload a public key. You
                    # should add some check (sooner or later) to work
                    # around this kind of mistake, knowing that
                    # usually the public key has the same name of the
                    # private key but with extension `.pub`.
                    # 
                    # One more thing: change the name of the
                    # configuration file meaningful: `user_key` could
                    # either be the private or the public key. Call it
                    # `public_key` or `private_key`.
                    connection.delete_key_pair(name)
                    raise KeypairError("could not create keypair `%s`: %s" % (name, ex))

        
    def _check_security_group(self, name):
        """
        Checks if the security group exists.
        TODO: include security group options in config and compare these here to create a new on if not exists
        """
        connection = self._connect()
        security_groups = connection.get_all_security_groups()
        security_groups = dict((s.name, s) for s in security_groups)
        
        # TODO: if the configuration file specify some rules, ensure
        # that the security group has those rules, and if the security
        # group does not exists, create it.
        if name not in security_groups:
            raise SecurityGroupError("the specified security group %s does not exist" % name)
    
    
    def _find_image_id(self, name):
        """
        Finds an image id to a given name.
        """
<<<<<<< HEAD
        connection = self._connect()
        images = connection.get_all_images()
=======
        # ANTONIO: this is a method you may want to cache
        if self._connection:
            images = self._connection.get_all_images()
            
            for i in images:
                if i.name == name:
                    return i.id            
>>>>>>> e369884a
        
        for i in images:
            if i.name == name:
                return i.id            
    
        return None
    
    <|MERGE_RESOLUTION|>--- conflicted
+++ resolved
@@ -65,11 +65,9 @@
             return self._connection
         
         region = ec2.regioninfo.RegionInfo(name=self._region_name, endpoint=self._ec2host)
-<<<<<<< HEAD
-=======
+
         # connect to webservice
         # ANTONIO: You need to check if this method fails!
->>>>>>> e369884a
         self._connection = boto.connect_ec2(aws_access_key_id=self._access_key, aws_secret_access_key=self._secret_key, is_secure=self._secure, port=self._ec2port, host=self._ec2host, path=self._ec2path, region=region)
         
         return self._connection
@@ -145,9 +143,7 @@
         keypairs = connection.get_all_key_pairs()
         keypairs = dict((k.name, k) for k in keypairs)
         
-<<<<<<< HEAD
-        # try to create keys that don't exist yet
-=======
+
         # create keys that don't exist yet
         #
         # ANTONIO: Please remember to call strip('"').strip("'") on
@@ -155,7 +151,6 @@
         # for boto, and it's quite common error to wrap strings
         # between quotes in configuration file even if they are not
         # needed.
->>>>>>> e369884a
         if name not in keypairs:
             # ANTONIO: Better to specify where the keypair was not found, and the name as well.
             # something on the lien "Keypair `%s` not found on resource `%s`. Creating a new one" % (name, ec2endpoint)
@@ -213,19 +208,10 @@
         """
         Finds an image id to a given name.
         """
-<<<<<<< HEAD
         connection = self._connect()
         images = connection.get_all_images()
-=======
+        
         # ANTONIO: this is a method you may want to cache
-        if self._connection:
-            images = self._connection.get_all_images()
-            
-            for i in images:
-                if i.name == name:
-                    return i.id            
->>>>>>> e369884a
-        
         for i in images:
             if i.name == name:
                 return i.id            
